""" Views for interacting with the payment processor. """
from cStringIO import StringIO
import logging
import os

<<<<<<< HEAD
from django.core.exceptions import ObjectDoesNotExist, MultipleObjectsReturned
=======
from django.contrib.auth.decorators import login_required
from django.core.exceptions import ObjectDoesNotExist
>>>>>>> c66adb81
from django.core.management import call_command
from django.db import transaction
from django.http import Http404, HttpResponse, HttpResponseBadRequest, HttpResponseServerError
from django.shortcuts import redirect
from django.utils.decorators import method_decorator
from django.views.decorators.csrf import csrf_exempt
from django.views.generic import View
from oscar.apps.partner import strategy
from oscar.apps.payment.exceptions import PaymentError, UserCancelled, TransactionDeclined
from oscar.core.loading import get_class, get_model

from ecommerce.extensions.checkout.mixins import EdxOrderPlacementMixin
from ecommerce.extensions.payment.exceptions import InvalidSignatureError
from ecommerce.extensions.payment.processors.cybersource import Cybersource
from ecommerce.extensions.payment.processors.paypal import Paypal
from ecommerce.extensions.payment.processors.braintree import Braintree
from ecommerce.extensions.payment.processors.stripe import Stripe

logger = logging.getLogger(__name__)

Applicator = get_class('offer.utils', 'Applicator')
Basket = get_model('basket', 'Basket')
BillingAddress = get_model('order', 'BillingAddress')
Country = get_model('address', 'Country')
NoShippingRequired = get_class('shipping.methods', 'NoShippingRequired')
OrderNumberGenerator = get_class('order.utils', 'OrderNumberGenerator')
OrderTotalCalculator = get_class('checkout.calculators', 'OrderTotalCalculator')
PaymentProcessorResponse = get_model('payment', 'PaymentProcessorResponse')


<<<<<<< HEAD
class CybersourceNotifyView(EdxOrderPlacementMixin, View):
    """ Validates a response from CyberSource and processes the associated basket/order appropriately. """
    payment_processor = Cybersource()

    # Disable atomicity for the view. Otherwise, we'd be unable to commit to the database
    # until the request had concluded; Django will refuse to commit when an atomic() block
    # is active, since that would break atomicity. Without an order present in the database
    # at the time fulfillment is attempted, asynchronous order fulfillment tasks will fail.
    @method_decorator(transaction.non_atomic_requests)
=======
class CSRFExemptViewMixin(object):
>>>>>>> c66adb81
    @method_decorator(csrf_exempt)
    def dispatch(self, request, *args, **kwargs):
        return super(CSRFExemptViewMixin, self).dispatch(request, *args, **kwargs)


class BasketRetrievalMixin(object):
    def get_basket(self, basket_id):
        if not basket_id:
            return None

        try:
            basket_id = int(basket_id)
            basket = Basket.objects.get(id=basket_id)
            basket.strategy = strategy.Default()
            return basket
        except (ValueError, ObjectDoesNotExist):
            return None


class CybersourceNotifyView(BasketRetrievalMixin, CSRFExemptViewMixin, EdxOrderPlacementMixin, View):
    """ Validates a response from CyberSource and processes the associated basket/order appropriately. """
    payment_processor = Cybersource()

    def _get_billing_address(self, cybersource_response):
        return BillingAddress(
            first_name=cybersource_response['req_bill_to_forename'],
            last_name=cybersource_response['req_bill_to_surname'],
            line1=cybersource_response['req_bill_to_address_line1'],

            # Address line 2 is optional
            line2=cybersource_response.get('req_bill_to_address_line2', ''),

            # Oscar uses line4 for city
            line4=cybersource_response['req_bill_to_address_city'],
            postcode=cybersource_response['req_bill_to_address_postal_code'],
            # State is optional
            state=cybersource_response.get('req_bill_to_address_state', ''),
            country=Country.objects.get(
                iso_3166_1_a2=cybersource_response['req_bill_to_address_country']))

<<<<<<< HEAD
    def _get_basket(self, basket_id):
        if not basket_id:
            return None

        try:
            basket_id = int(basket_id)
            basket = Basket.objects.get(id=basket_id)
            basket.strategy = strategy.Default()
            Applicator().apply(basket, basket.owner, self.request)
            return basket
        except (ValueError, ObjectDoesNotExist):
            return None

=======
    @transaction.non_atomic_requests
>>>>>>> c66adb81
    def post(self, request):
        """Process a CyberSource merchant notification and place an order for paid products as appropriate."""

        # Note (CCB): Orders should not be created until the payment processor has validated the response's signature.
        # This validation is performed in the handle_payment method. After that method succeeds, the response can be
        # safely assumed to have originated from CyberSource.
        cybersource_response = request.POST.dict()
        basket = None
        transaction_id = None

        try:
            transaction_id = cybersource_response.get('transaction_id')
            order_number = cybersource_response.get('req_reference_number')
            basket_id = OrderNumberGenerator().basket_id(order_number)

            logger.info(
                'Received CyberSource merchant notification for transaction [%s], associated with basket [%d].',
                transaction_id,
                basket_id
            )

            basket = self.get_basket(basket_id)

            if not basket:
                logger.error('Received payment for non-existent basket [%s].', basket_id)
                return HttpResponseBadRequest()
        finally:
            # Store the response in the database regardless of its authenticity.
            ppr = self.payment_processor.record_processor_response(cybersource_response, transaction_id=transaction_id,
                                                                   basket=basket)

        try:
            # Explicitly delimit operations which will be rolled back if an exception occurs.
            with transaction.atomic():
                try:
                    self.handle_payment(cybersource_response, basket)
                except InvalidSignatureError:
                    logger.exception(
                        'Received an invalid CyberSource response. The payment response was recorded in entry [%d].',
                        ppr.id
                    )
<<<<<<< HEAD
                    return HttpResponse(status=400)
                except (UserCancelled, TransactionDeclined) as exception:
                    logger.info(
                        'CyberSource payment did not complete for basket [%d] because [%s]. '
                        'The payment response was recorded in entry [%d].',
                        basket.id,
                        exception.__class__.__name__,
                        ppr.id
                    )
                    return HttpResponse()
=======
                    return HttpResponseBadRequest()
>>>>>>> c66adb81
                except PaymentError:
                    logger.exception(
                        'CyberSource payment failed for basket [%d]. The payment response was recorded in entry [%d].',
                        basket.id,
                        ppr.id
                    )
                    return HttpResponse()
        except:  # pylint: disable=bare-except
            logger.exception('Attempts to handle payment for basket [%d] failed.', basket.id)
            return HttpResponseServerError()

        try:
            # Note (CCB): In the future, if we do end up shipping physical products, we will need to
            # properly implement shipping methods. For more, see
            # http://django-oscar.readthedocs.org/en/latest/howto/how_to_configure_shipping.html.
            shipping_method = NoShippingRequired()
            shipping_charge = shipping_method.calculate(basket)

            # Note (CCB): This calculation assumes the payment processor has not sent a partial authorization,
            # thus we use the amounts stored in the database rather than those received from the payment processor.
            order_total = OrderTotalCalculator().calculate(basket, shipping_charge)
            billing_address = self._get_billing_address(cybersource_response)

            user = basket.owner

            self.handle_order_placement(
                order_number,
                user,
                basket,
                None,
                shipping_method,
                shipping_charge,
                billing_address,
                order_total
            )

<<<<<<< HEAD
            return HttpResponse()
        except:  # pylint: disable=bare-except
            logger.exception(self.order_placement_failure_msg, basket.id)
            return HttpResponse(status=500)
=======
                try:
                    user = basket.owner
                    self.handle_order_placement(order_number, user, basket, None, shipping_method, shipping_charge,
                                                billing_address, order_total)
                except UnableToPlaceOrder:
                    logger.exception('Payment was received, but an order was not created for basket [%d].', basket.id)
                    # Ensure we return, in case future changes introduce post-order placement functionality.
                    return HttpResponseServerError()

                return HttpResponse()
        except:  # pylint: disable=bare-except
            logger.exception('Payment was received, but attempts to create an order for basket [%d] failed.', basket.id)
            return HttpResponseServerError()
>>>>>>> c66adb81


class PaypalPaymentExecutionView(EdxOrderPlacementMixin, View):
    """Execute an approved PayPal payment and place an order for paid products as appropriate."""
    payment_processor = Paypal()

    # Disable atomicity for the view. Otherwise, we'd be unable to commit to the database
    # until the request had concluded; Django will refuse to commit when an atomic() block
    # is active, since that would break atomicity. Without an order present in the database
    # at the time fulfillment is attempted, asynchronous order fulfillment tasks will fail.
    @method_decorator(transaction.non_atomic_requests)
    def dispatch(self, request, *args, **kwargs):
        return super(PaypalPaymentExecutionView, self).dispatch(request, *args, **kwargs)

    def _get_basket(self, payment_id):
        """
        Retrieve a basket using a payment ID.

        Arguments:
            payment_id: payment_id received from PayPal.

        Returns:
            It will return related basket or log exception and return None if
            duplicate payment_id received or any other exception occurred.

        """
        try:
            basket = PaymentProcessorResponse.objects.get(
                processor_name=self.payment_processor.NAME,
                transaction_id=payment_id
            ).basket
            basket.strategy = strategy.Default()
            Applicator().apply(basket, basket.owner, self.request)
            return basket
        except MultipleObjectsReturned:
            logger.exception(u"Duplicate payment ID [%s] received from PayPal.", payment_id)
            return None
        except Exception:  # pylint: disable=broad-except
            logger.exception(u"Unexpected error during basket retrieval while executing PayPal payment.")
            return None

    def get(self, request):
        """Handle an incoming user returned to us by PayPal after approving payment."""
        payment_id = request.GET.get('paymentId')
        payer_id = request.GET.get('PayerID')
        logger.info(u"Payment [%s] approved by payer [%s]", payment_id, payer_id)

        paypal_response = request.GET.dict()
        basket = self._get_basket(payment_id)

        if not basket:
            return redirect(self.payment_processor.error_url)

        receipt_url = u'{}?orderNum={}'.format(self.payment_processor.receipt_url, basket.order_number)

        try:
            with transaction.atomic():
                try:
                    self.handle_payment(paypal_response, basket)
                except PaymentError:
                    return redirect(self.payment_processor.error_url)
        except:  # pylint: disable=bare-except
            logger.exception('Attempts to handle payment for basket [%d] failed.', basket.id)
            return redirect(receipt_url)

        try:
            shipping_method = NoShippingRequired()
            shipping_charge = shipping_method.calculate(basket)
            order_total = OrderTotalCalculator().calculate(basket, shipping_charge)

            user = basket.owner
            # Given a basket, order number generation is idempotent. Although we've already
            # generated this order number once before, it's faster to generate it again
            # than to retrieve an invoice number from PayPal.
            order_number = basket.order_number

            self.handle_order_placement(
                order_number=order_number,
                user=user,
                basket=basket,
                shipping_address=None,
                shipping_method=shipping_method,
                shipping_charge=shipping_charge,
                billing_address=None,
                order_total=order_total
            )

            return redirect(receipt_url)
        except:  # pylint: disable=bare-except
            logger.exception(self.order_placement_failure_msg, basket.id)
            return redirect(receipt_url)


class PaypalProfileAdminView(View):
    ACTIONS = ('list', 'create', 'show', 'update', 'delete', 'enable', 'disable')

    def dispatch(self, request, *args, **kwargs):
        if not request.user.is_superuser:
            raise Http404

        return super(PaypalProfileAdminView, self).dispatch(request, *args, **kwargs)

    def get(self, request, *_args, **_kwargs):

        # Capture all output and logging
        out = StringIO()
        err = StringIO()
        log = StringIO()

        log_handler = logging.StreamHandler(log)
        formatter = logging.Formatter("%(asctime)s - %(name)s - %(levelname)s - %(message)s")
        log_handler.setFormatter(formatter)
        logger.addHandler(log_handler)

        action = request.GET.get('action')
        if action not in self.ACTIONS:
            return HttpResponseBadRequest("Invalid action.")
        profile_id = request.GET.get('id', '')
        json_str = request.GET.get('json', '')

        command_params = [action]
        if action in ('show', 'update', 'delete', 'enable', 'disable'):
            command_params.append(profile_id.strip())
        if action in ('create', 'update'):
            command_params.append(json_str.strip())

        logger.info("user %s is managing paypal profiles: %s", request.user.username, command_params)

        success = False
        try:
            call_command('paypal_profile', *command_params,
                         settings=os.environ['DJANGO_SETTINGS_MODULE'], stdout=out, stderr=err)
            success = True
        except:  # pylint: disable=bare-except
            # we still want to present the output whether or not the command succeeded.
            pass

        # Format the output for display
        output = u'STDOUT\n{out}\n\nSTDERR\n{err}\n\nLOG\n{log}'.format(out=out.getvalue(), err=err.getvalue(),
                                                                        log=log.getvalue())

        # Remove the log capture handler
        logger.removeHandler(log_handler)

        return HttpResponse(output, content_type='text/plain', status=200 if success else 500)


class CheckoutViewMixin(EdxOrderPlacementMixin, BasketRetrievalMixin):
    @method_decorator(csrf_exempt)
    @method_decorator(login_required)
    def dispatch(self, request, *args, **kwargs):
        return super(CheckoutViewMixin, self).dispatch(request, *args, **kwargs)

    def get_payment_data(self, request):
        raise NotImplementedError

    def post(self, request, *args, **kwargs):  # pylint:disable=unused-argument
        basket_id = request.POST['basket_id']
        payment_data = self.get_payment_data(request)

        # Retrieve the basket, or bail out, if it cannot be found.
        basket = self.get_basket(basket_id)

        if not basket:
            logger.error('Payment requested for non-existent basket [%s].', basket_id)
            # TODO Handle this better (perhaps redirect to an error page).
            return HttpResponseBadRequest()

        try:
            with transaction.atomic():
                try:
                    self.handle_payment(payment_data, basket)
                except PaymentError:
                    # TODO Handle this better (perhaps redirect to an error page).
                    return HttpResponseBadRequest()
        except:  # pylint: disable=bare-except
            logger.exception('Attempts to handle payment for basket [%d] failed.', basket.id)
            # TODO Handle this better (perhaps redirect to an error page).
            return HttpResponseBadRequest()

        # Create the order in our system
        try:
            with transaction.atomic():
                shipping_method = NoShippingRequired()
                shipping_charge = shipping_method.calculate(basket)
                order_total = OrderTotalCalculator().calculate(basket, shipping_charge)

                try:
                    self.handle_order_placement(
                        order_number=basket.order_number,
                        user=basket.owner,
                        basket=basket,
                        shipping_address=None,
                        shipping_method=shipping_method,
                        shipping_charge=shipping_charge,
                        billing_address=None,
                        order_total=order_total
                    )
                except UnableToPlaceOrder:
                    logger.exception('Payment was executed, but an order was not created for basket [%d].', basket.id)
        except:  # pylint: disable=bare-except
            logger.exception('Payment was received, but attempts to create an order for basket [%d] failed.', basket.id)

        receipt_url = u'{}?basket_id={}'.format(self.payment_processor.receipt_page_url, basket.id)
        return redirect(receipt_url)


class BraintreeCheckoutView(CheckoutViewMixin, View):
    payment_processor = Braintree()

    def get_payment_data(self, request):
        nonce = request.POST['payment_method_nonce']
        device_data = request.POST.get('device_data', None)
        return nonce, device_data


class StripeCheckoutView(CheckoutViewMixin, View):
    payment_processor = Stripe()

    def get_payment_data(self, request):
        return request.POST['stripeToken']<|MERGE_RESOLUTION|>--- conflicted
+++ resolved
@@ -3,12 +3,8 @@
 import logging
 import os
 
-<<<<<<< HEAD
+from django.contrib.auth.decorators import login_required
 from django.core.exceptions import ObjectDoesNotExist, MultipleObjectsReturned
-=======
-from django.contrib.auth.decorators import login_required
-from django.core.exceptions import ObjectDoesNotExist
->>>>>>> c66adb81
 from django.core.management import call_command
 from django.db import transaction
 from django.http import Http404, HttpResponse, HttpResponseBadRequest, HttpResponseServerError
@@ -38,8 +34,14 @@
 OrderTotalCalculator = get_class('checkout.calculators', 'OrderTotalCalculator')
 PaymentProcessorResponse = get_model('payment', 'PaymentProcessorResponse')
 
-
-<<<<<<< HEAD
+# TODO: REMOVE ME
+# class CSRFExemptViewMixin(object):
+#     @method_decorator(csrf_exempt)
+#     def dispatch(self, request, *args, **kwargs):
+#         return super(CSRFExemptViewMixin, self).dispatch(request, *args, **kwargs)
+#
+
+
 class CybersourceNotifyView(EdxOrderPlacementMixin, View):
     """ Validates a response from CyberSource and processes the associated basket/order appropriately. """
     payment_processor = Cybersource()
@@ -49,31 +51,9 @@
     # is active, since that would break atomicity. Without an order present in the database
     # at the time fulfillment is attempted, asynchronous order fulfillment tasks will fail.
     @method_decorator(transaction.non_atomic_requests)
-=======
-class CSRFExemptViewMixin(object):
->>>>>>> c66adb81
     @method_decorator(csrf_exempt)
     def dispatch(self, request, *args, **kwargs):
-        return super(CSRFExemptViewMixin, self).dispatch(request, *args, **kwargs)
-
-
-class BasketRetrievalMixin(object):
-    def get_basket(self, basket_id):
-        if not basket_id:
-            return None
-
-        try:
-            basket_id = int(basket_id)
-            basket = Basket.objects.get(id=basket_id)
-            basket.strategy = strategy.Default()
-            return basket
-        except (ValueError, ObjectDoesNotExist):
-            return None
-
-
-class CybersourceNotifyView(BasketRetrievalMixin, CSRFExemptViewMixin, EdxOrderPlacementMixin, View):
-    """ Validates a response from CyberSource and processes the associated basket/order appropriately. """
-    payment_processor = Cybersource()
+        return super(CybersourceNotifyView, self).dispatch(request, *args, **kwargs)
 
     def _get_billing_address(self, cybersource_response):
         return BillingAddress(
@@ -92,7 +72,6 @@
             country=Country.objects.get(
                 iso_3166_1_a2=cybersource_response['req_bill_to_address_country']))
 
-<<<<<<< HEAD
     def _get_basket(self, basket_id):
         if not basket_id:
             return None
@@ -106,9 +85,9 @@
         except (ValueError, ObjectDoesNotExist):
             return None
 
-=======
+    #TODO: This was here in clintonb/stripe 99% its unneccessary
+    # as dispatch already has this decorator. Check it though
     @transaction.non_atomic_requests
->>>>>>> c66adb81
     def post(self, request):
         """Process a CyberSource merchant notification and place an order for paid products as appropriate."""
 
@@ -130,7 +109,7 @@
                 basket_id
             )
 
-            basket = self.get_basket(basket_id)
+            basket = self._get_basket(basket_id)
 
             if not basket:
                 logger.error('Received payment for non-existent basket [%s].', basket_id)
@@ -150,7 +129,6 @@
                         'Received an invalid CyberSource response. The payment response was recorded in entry [%d].',
                         ppr.id
                     )
-<<<<<<< HEAD
                     return HttpResponse(status=400)
                 except (UserCancelled, TransactionDeclined) as exception:
                     logger.info(
@@ -161,9 +139,6 @@
                         ppr.id
                     )
                     return HttpResponse()
-=======
-                    return HttpResponseBadRequest()
->>>>>>> c66adb81
                 except PaymentError:
                     logger.exception(
                         'CyberSource payment failed for basket [%d]. The payment response was recorded in entry [%d].',
@@ -173,7 +148,7 @@
                     return HttpResponse()
         except:  # pylint: disable=bare-except
             logger.exception('Attempts to handle payment for basket [%d] failed.', basket.id)
-            return HttpResponseServerError()
+            return HttpResponse(status=500)
 
         try:
             # Note (CCB): In the future, if we do end up shipping physical products, we will need to
@@ -200,26 +175,10 @@
                 order_total
             )
 
-<<<<<<< HEAD
             return HttpResponse()
         except:  # pylint: disable=bare-except
             logger.exception(self.order_placement_failure_msg, basket.id)
             return HttpResponse(status=500)
-=======
-                try:
-                    user = basket.owner
-                    self.handle_order_placement(order_number, user, basket, None, shipping_method, shipping_charge,
-                                                billing_address, order_total)
-                except UnableToPlaceOrder:
-                    logger.exception('Payment was received, but an order was not created for basket [%d].', basket.id)
-                    # Ensure we return, in case future changes introduce post-order placement functionality.
-                    return HttpResponseServerError()
-
-                return HttpResponse()
-        except:  # pylint: disable=bare-except
-            logger.exception('Payment was received, but attempts to create an order for basket [%d] failed.', basket.id)
-            return HttpResponseServerError()
->>>>>>> c66adb81
 
 
 class PaypalPaymentExecutionView(EdxOrderPlacementMixin, View):
