"""JWT authentication scheme for use with DRF."""
import logging
<<<<<<< HEAD

=======
>>>>>>> c66adb81
from django.conf import settings
from django.contrib.auth import get_user_model
import requests
from rest_framework import exceptions
from rest_framework.authentication import get_authorization_header, BaseAuthentication
from rest_framework.status import HTTP_200_OK
from rest_framework_jwt.authentication import JSONWebTokenAuthentication

<<<<<<< HEAD
=======

>>>>>>> c66adb81
logger = logging.getLogger(__name__)
User = get_user_model()


class JwtAuthentication(JSONWebTokenAuthentication):
    """Get or create the user corresponding to the provided JWT.

    Clients should authenticate themselves by passing a JWT in the Authorization
    HTTP header, prepended with the string 'JWT'.

    At a minimum, the JWT payload must contain a username. If an email address
    is provided in the payload, it will be used to update the retrieved user's
    email address which surfaces in the Oscar management interface.

    Additionally, clients may enclose a 'tracking_context' sub-dictionary in the
    JWT payload.  If present, the service will update itself with the value
    of the tracking_context, and will include its contents when firing tracking
    events to analytics services (if and when configured to do so).

    Example:
        Access an endpoint protected by JWT authentication as follows.

        >>> url = 'http://localhost:8002/api/v2/baskets/'  # Protected by JwtAuthentication
        >>> token = jwt.encode({'username': 'Saul', 'email': 'saul@bettercallsaul.com'}, 'insecure-secret-key')
        >>> headers = {
            'content-type': 'application/json',
            'Authorization': 'JWT ' + token
        }
        >>> data = {'products': [{'sku': 'PAID-SEAT'}], 'checkout': True, 'payment_processor_name': 'paypal'}
        >>> response = requests.post(url, data=json.dumps(data), headers=headers)
        >>> response.status_code
        200
    """

    def authenticate(self, request):
        try:
            return super(JwtAuthentication, self).authenticate(request)
        except Exception as ex:
            # Errors in production do not need to be logged (as they may be noisy),
            # but debug logging can help quickly resolve issues during development.
            logger.debug(ex)
            raise

    def authenticate_credentials(self, payload):
        """Get or create an active user with the username contained in the payload."""
        username = payload.get('username')

        if username is None:
            raise exceptions.AuthenticationFailed('Invalid payload.')
        else:
            try:
                user, __ = User.objects.get_or_create(username=username)
                is_update = False
                for attr in ('full_name', 'email', 'tracking_context'):
                    payload_value = payload.get(attr)

                    if getattr(user, attr) != payload_value and payload_value is not None:
                        setattr(user, attr, payload_value)
                        is_update = True
                if is_update:
                    user.save()
            except:
                msg = 'User retrieval failed.'
                logger.exception(msg)
                raise exceptions.AuthenticationFailed(msg)

        return user


class BearerAuthentication(BaseAuthentication):
    """
    Simple token based authentication.

    Clients should authenticate by passing the token key in the "Authorization"
    HTTP header, prepended with the string "Bearer ".  For example:

        Authorization: Bearer 401f7ac837da42b97f613d789819ff93537bee6a
    """

    def authenticate(self, request):
        provider_url = getattr(settings, 'OAUTH2_PROVIDER_URL', None)
        if not provider_url:
            return None

        provider_url = provider_url.strip('/')

        auth = get_authorization_header(request).split()

        if not auth or auth[0].lower() != b'bearer':
            return None

        if len(auth) == 1:
            raise exceptions.AuthenticationFailed('Invalid token header. No credentials provided.')
        elif len(auth) > 2:
            raise exceptions.AuthenticationFailed('Invalid token header. Token string should not contain spaces.')

        return self.authenticate_credentials(provider_url, auth[1])

    def authenticate_credentials(self, provider_url, key):
        try:
            response = requests.get('{}/access_token/{}/'.format(provider_url, key))
            if response.status_code != HTTP_200_OK:
                raise exceptions.AuthenticationFailed('Invalid token.')

            data = response.json()
            user = User.objects.get(username=data['username'])
        except User.DoesNotExist:
            raise exceptions.AuthenticationFailed('Invalid token.')

        if not user.is_active:
            raise exceptions.AuthenticationFailed('User inactive or deleted.')

        return user, key

    def authenticate_header(self, request):
        return 'Bearer'<|MERGE_RESOLUTION|>--- conflicted
+++ resolved
@@ -1,9 +1,6 @@
 """JWT authentication scheme for use with DRF."""
 import logging
-<<<<<<< HEAD
 
-=======
->>>>>>> c66adb81
 from django.conf import settings
 from django.contrib.auth import get_user_model
 import requests
@@ -12,10 +9,7 @@
 from rest_framework.status import HTTP_200_OK
 from rest_framework_jwt.authentication import JSONWebTokenAuthentication
 
-<<<<<<< HEAD
-=======
 
->>>>>>> c66adb81
 logger = logging.getLogger(__name__)
 User = get_user_model()
 
