--- conflicted
+++ resolved
@@ -1,5 +1,6 @@
 from __future__ import unicode_literals
 
+from decimal import Decimal
 import hashlib
 import logging
 
@@ -94,14 +95,11 @@
                 line.benefit_value = None
 
         context.update({
-<<<<<<< HEAD
-=======
             'free_basket': context['order_total'].incl_tax == 0,
-            'payment_processors': self.get_payment_processors(),
->>>>>>> 83fdf059
             'homepage_url': get_lms_url(''),
             'footer': get_lms_footer(),
             'lines': lines,
+            'faq_url': get_lms_url('') + '/verified-certificate',
         })
         context.update(self.get_payment_processors())
         return context
